// See LICENSE for license details.

// sbt-site - sbt-ghpages

enablePlugins(SiteScaladocPlugin)

enablePlugins(GhpagesPlugin)

enablePlugins(BuildInfoPlugin)

ChiselProjectDependenciesPlugin.chiselBuildInfoSettings

git.remoteRepo := "git@github.com:freechipsproject/firrtl.git"

ChiselProjectDependenciesPlugin.chiselProjectSettings

// Firrtl code

name := "firrtl"

version := "1.1-SNAPSHOT"

<<<<<<< HEAD
=======
scalaVersion := "2.11.12"

crossScalaVersions := Seq("2.11.12", "2.12.4")

def scalacOptionsVersion(scalaVersion: String): Seq[String] = {
  Seq() ++ {
    // If we're building with Scala > 2.11, enable the compile option
    //  switch to support our anonymous Bundle definitions:
    //  https://github.com/scala/bug/issues/10047
    CrossVersion.partialVersion(scalaVersion) match {
      case Some((2, scalaMajor: Long)) if scalaMajor < 12 => Seq()
      case _ => Seq("-Xsource:2.11")
    }
  }
}

scalacOptions := scalacOptionsVersion(scalaVersion.value)

def javacOptionsVersion(scalaVersion: String): Seq[String] = {
  Seq() ++ {
    // Scala 2.12 requires Java 8, but we continue to generate
    //  Java 7 compatible code until we need Java 8 features
    //  for compatibility with old clients.
    CrossVersion.partialVersion(scalaVersion) match {
      case Some((2, scalaMajor: Long)) if scalaMajor < 12 =>
        Seq("-source", "1.7", "-target", "1.7")
      case _ =>
        Seq("-source", "1.8", "-target", "1.8")
    }
  }
}

javacOptions ++= javacOptionsVersion(scalaVersion.value)

>>>>>>> 347cc522
libraryDependencies += "org.scala-lang" % "scala-reflect" % scalaVersion.value

libraryDependencies += "com.typesafe.scala-logging" %% "scala-logging" % "3.7.2"

libraryDependencies += "ch.qos.logback" % "logback-classic" % "1.2.3"

libraryDependencies += "org.scalatest" %% "scalatest" % "3.0.1" % "test"

libraryDependencies += "org.scalacheck" %% "scalacheck" % "1.13.4" % "test"

libraryDependencies += "com.github.scopt" %% "scopt" % "3.6.0"

libraryDependencies += "net.jcazevedo" %% "moultingyaml" % "0.4.0"

// Assembly

assemblyJarName in assembly := "firrtl.jar"

test in assembly := {} // Should there be tests?

assemblyOutputPath in assembly := file("./utils/bin/firrtl.jar")

// ANTLRv4

enablePlugins(Antlr4Plugin)

antlr4GenVisitor in Antlr4 := true // default = false

antlr4GenListener in Antlr4 := false // default = true

antlr4PackageName in Antlr4 := Option("firrtl.antlr")

antlr4Version in Antlr4 := "4.7"

// ScalaDoc

enablePlugins(ScalaUnidocPlugin)

doc in Compile := (doc in ScalaUnidoc).value

//target in unidoc in ScalaUnidoc := crossTarget.value / "api"

autoAPIMappings := true

scalacOptions in Compile in doc ++= Seq(
  "-diagrams",
  "-diagrams-max-classes", "25",
  "-doc-version", version.value,
  "-doc-title", name.value,
  "-doc-root-content", baseDirectory.value+"/root-doc.txt"
)<|MERGE_RESOLUTION|>--- conflicted
+++ resolved
@@ -20,43 +20,10 @@
 
 version := "1.1-SNAPSHOT"
 
-<<<<<<< HEAD
-=======
 scalaVersion := "2.11.12"
 
 crossScalaVersions := Seq("2.11.12", "2.12.4")
 
-def scalacOptionsVersion(scalaVersion: String): Seq[String] = {
-  Seq() ++ {
-    // If we're building with Scala > 2.11, enable the compile option
-    //  switch to support our anonymous Bundle definitions:
-    //  https://github.com/scala/bug/issues/10047
-    CrossVersion.partialVersion(scalaVersion) match {
-      case Some((2, scalaMajor: Long)) if scalaMajor < 12 => Seq()
-      case _ => Seq("-Xsource:2.11")
-    }
-  }
-}
-
-scalacOptions := scalacOptionsVersion(scalaVersion.value)
-
-def javacOptionsVersion(scalaVersion: String): Seq[String] = {
-  Seq() ++ {
-    // Scala 2.12 requires Java 8, but we continue to generate
-    //  Java 7 compatible code until we need Java 8 features
-    //  for compatibility with old clients.
-    CrossVersion.partialVersion(scalaVersion) match {
-      case Some((2, scalaMajor: Long)) if scalaMajor < 12 =>
-        Seq("-source", "1.7", "-target", "1.7")
-      case _ =>
-        Seq("-source", "1.8", "-target", "1.8")
-    }
-  }
-}
-
-javacOptions ++= javacOptionsVersion(scalaVersion.value)
-
->>>>>>> 347cc522
 libraryDependencies += "org.scala-lang" % "scala-reflect" % scalaVersion.value
 
 libraryDependencies += "com.typesafe.scala-logging" %% "scala-logging" % "3.7.2"
@@ -81,7 +48,7 @@
 
 // ANTLRv4
 
-enablePlugins(Antlr4Plugin)
+antlr4Settings
 
 antlr4GenVisitor in Antlr4 := true // default = false
 
