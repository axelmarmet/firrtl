--- conflicted
+++ resolved
@@ -140,7 +140,6 @@
 """This function evaluates to ’true’ if all assumptions hold in the state.""")
     defineConjunction(assumptions, "_u")
 
-<<<<<<< HEAD
 
     // For all assertions (assumptions?) check for a methodology and apply it if present.
     val asserts = sys.signals.filter(a => sys.asserts.contains(a.name))
@@ -153,7 +152,7 @@
     }
 
     def memInduction(asserts: Iterable[Signal]): Unit = asserts.foreach { s =>
-      val assert_name = (SMTExprVisitor.map(symbolToFunApp(_, "", ""))(s.e) match { case BVImplies(_, BVRawExpr(name, width)) => name }).
+      val assert_name = (SMTExprVisitor.map(symbolToFunApp(_, "", ""))(s.e) match { case BVImplies(_, BVRawExpr(name, width, BVSymbol(name, 1))) => name }).
                   replace(" ", "").replace(")", "").replace("(", "")
       val predicate = sys.signals.filter(p => p.name.contains(assert_name)).head
       val registers = getSymbols(predicate.e, List()) ++ List("io_in")
@@ -167,35 +166,35 @@
       val next_init = s.name + NextSuffix + InitSuffix
       cmds += Comment("""""")
       cmds += Comment("""base case""")
-      cmds += Push()
-      cmds += DeclareState(init, List(), BVRawExpr(name + "_s", 1))
-      cmds += DeclareState(next_init, List(), BVRawExpr(name + "_s", 1))
-      cmds += Assert(SMTExprVisitor.map(symbolToFunApp(_, "", init))(BVEqual(BVSymbol("reset_f", 1), BVRawExpr("true", 1))))
-      cmds += Assert(SMTExprVisitor.map(symbolToFunApp(_, "", init + " " + next_init))(BVEqual(BVSymbol(name + "_t", 1), BVRawExpr("true", 1))))
-      cmds += Assert(SMTExprVisitor.map(symbolToFunApp(_, "", next_init))(BVNot(BVEqual(BVSymbol(name + "_a", 1), BVRawExpr("true", 1)))))
-
-      cmds += CheckSAT()
+      cmds += Push
+      cmds += DeclareState(init, name + "_s")
+      cmds += DeclareState(next_init, name + "_s")
+      cmds += Assert(SMTExprVisitor.map(symbolToFunApp(_, "", init))(BVEqual(BVSymbol("reset_f", 1), BVLiteral(1, 1))))
+      cmds += Assert(SMTExprVisitor.map(symbolToFunApp(_, "", init + " " + next_init))(BVEqual(BVSymbol(name + "_t", 1), BVLiteral(1, 1))))
+      cmds += Assert(SMTExprVisitor.map(symbolToFunApp(_, "", next_init))(BVNot(BVEqual(BVSymbol(name + "_a", 1), BVLiteral(1, 1)))))
+
+      cmds += CheckSAT
       val next_values = registers.filter(r => !r.contains("io_in")).map(r => (r + SignalSuffix, next_init))
       cmds += GetValue(next_values)
-      cmds += Pop()
+      cmds += Pop
 
       // inductive case
       val valid = s.name + "_valid"
       val next_valid = s.name + NextSuffix + "_valid"
       cmds += Comment("""""")
       cmds += Comment("""inductive case""")
-      cmds += Push()
-      cmds += DeclareState(valid, List(), BVRawExpr(name + "_s", 1))
-      cmds += DeclareState(next_valid, List(), BVRawExpr(name + "_s", 1))
-      cmds += Assert(SMTExprVisitor.map(symbolToFunApp(_, "", valid))(BVEqual(BVSymbol(name + "_a", 1), BVRawExpr("true", 1))))
-      cmds += Assert(SMTExprVisitor.map(symbolToFunApp(_, "", valid + " " + next_valid))(BVEqual(BVSymbol(name + "_t", 1), BVRawExpr("true", 1))))
-      cmds += Assert(SMTExprVisitor.map(symbolToFunApp(_, "", next_valid))(BVNot(BVEqual(BVSymbol(name + "_a", 1), BVRawExpr("true", 1)))))
-
-      cmds += CheckSAT()
+      cmds += Push
+      cmds += DeclareState(valid, name + "_s")
+      cmds += DeclareState(next_valid, name + "_s")
+      cmds += Assert(SMTExprVisitor.map(symbolToFunApp(_, "", valid))(BVEqual(BVSymbol(name + "_a", 1), BVLiteral(1, 1)))
+      cmds += Assert(SMTExprVisitor.map(symbolToFunApp(_, "", valid + " " + next_valid))(BVEqual(BVSymbol(name + "_t", 1), BVLiteral(1, 1))))
+      cmds += Assert(SMTExprVisitor.map(symbolToFunApp(_, "", next_valid))(BVNot(BVEqual(BVSymbol(name + "_a", 1), BVLiteral(1, 1)))))
+
+      cmds += CheckSAT
       val valid_values = registers.map(r => (r + SignalSuffix, valid))
       val next_valid_values = registers.filter(r => !r.contains("io_in")).map(r => (r + SignalSuffix, next_valid))
       cmds += GetValue(valid_values ++ next_valid_values)
-      cmds += Pop()
+      cmds += Pop
       cmds += Comment("""""")
     }
 
@@ -230,7 +229,6 @@
       case ArrayStore(array, _, _)  => getSymbols(array, acc)
     } 
     
-=======
     for (a <- assertions) {
       val delay = measurementDelay(a)
       for (i <- 0 to delay) {
@@ -244,7 +242,6 @@
       cmds += Assert(BVNot(finalAssert))
       cmds += CheckSat
     }
->>>>>>> b8ea5aa3
     cmds
   }
 
@@ -273,15 +270,9 @@
 private case class DefineFunction(name: String, args: Seq[(String, String)], e: SMTExpr) extends SMTCommand
 private case class DeclareFunction(sym: SMTSymbol, tpes: Seq[String]) extends SMTCommand
 private case class DeclareUninterpretedSort(name: String) extends SMTCommand
-<<<<<<< HEAD
-private case class Push() extends SMTCommand
-private case class Pop() extends SMTCommand
-private case class CheckSAT() extends SMTCommand
-private case class Assert(e: SMTExpr) extends SMTCommand
-private case class DeclareState(name: String, args: Seq[(String, String)], e: SMTExpr) extends SMTCommand
+private case object Push extends SMTCommand
+private case object Pop extends SMTCommand
 private case class GetValue(args: Seq[(String, String)]) extends SMTCommand
-=======
 private case class DeclareState(name: String, tpe: String) extends SMTCommand
 private case class Assert(e: SMTExpr) extends SMTCommand
-private case object CheckSat extends SMTCommand
->>>>>>> b8ea5aa3
+private case object CheckSat extends SMTCommand