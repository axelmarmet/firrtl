--- conflicted
+++ resolved
@@ -5,11 +5,7 @@
 import firrtl._
 import firrtl.ir._
 import firrtl.passes.{CheckHighForm, CheckTypes, CheckInitialization}
-<<<<<<< HEAD
-import firrtl.transforms.InferResets
-=======
 import firrtl.transforms.{CheckCombLoops, InferResets}
->>>>>>> d44d3f8f
 import FirrtlCheckers._
 
 // TODO
@@ -142,13 +138,8 @@
     }
   }
 
-<<<<<<< HEAD
-  it should "allow last connect semantics to pick the right type for Reset" in {
-    val result =
-=======
   it should "NOT allow last connect semantics to pick the right type for Reset" in {
     an [InferResets.InferResetsException] shouldBe thrownBy {
->>>>>>> d44d3f8f
       compile(s"""
         |circuit top :
         |  module top :
@@ -163,18 +154,11 @@
         |    out <= w1
         |""".stripMargin
       )
-    result should containTree { case DefWire(_, "w0", AsyncResetType) => true }
-    result should containTree { case DefWire(_, "w1", BoolType)       => true }
-    result should containTree { case Port(_, "out", Output, BoolType) => true }
-  }
-
-<<<<<<< HEAD
-  it should "support last connect semantics across whens" in {
-    val result =
-=======
+    }
+  }
+
   it should "NOT support last connect semantics across whens" in {
     an [InferResets.InferResetsException] shouldBe thrownBy {
->>>>>>> d44d3f8f
       compile(s"""
         |circuit top :
         |  module top :
@@ -196,10 +180,7 @@
         |      out <= w1
         |""".stripMargin
       )
-    result should containTree { case DefWire(_, "w0", AsyncResetType) => true }
-    result should containTree { case DefWire(_, "w1", AsyncResetType) => true }
-    result should containTree { case DefWire(_, "w2", BoolType)       => true }
-    result should containTree { case Port(_, "out", Output, AsyncResetType) => true }
+    }
   }
 
   it should "not allow different Reset Types to drive a single Reset" in {
